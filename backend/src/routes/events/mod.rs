--- conflicted
+++ resolved
@@ -12,17 +12,10 @@
 use http::StatusCode;
 use sqlx::{query, query_as, types::Uuid, PgPool};
 
-<<<<<<< HEAD
-use self::models::{CreateEvent, GetEventsQuery};
-=======
 use crate::modules::database::PgQuery;
-use crate::modules::AppState;
-use crate::utils::auth::models::Claims;
-use crate::utils::events::errors::EventError;
 use crate::utils::events::EventQuery;
 
 use self::models::{CreateEvent, Event, GetEventsQuery};
->>>>>>> 063a86ca
 
 pub fn router() -> Router<AppState> {
     Router::new()
@@ -35,26 +28,9 @@
     State(pool): State<PgPool>,
     Query(query): Query<GetEventsQuery>,
 ) -> Result<Json<Vec<Event>>, EventError> {
-<<<<<<< HEAD
-    let events = query_as!(
-        Event,
-        r#"
-            SELECT id, owner_id, name, starts_at, ends_at, recurrence_rule as "recurrence_rule: _"
-            FROM events
-            WHERE owner_id = $1 AND starts_at >= $2 AND ends_at <= $3;
-        "#,
-        claims.user_id,
-        query.starts_at,
-        query.ends_at,
-    )
-    .fetch_all(&pool)
-    .await?;
-
-=======
     let mut conn = pool.acquire().await?;
     let mut q = PgQuery::new(EventQuery {}, &mut *conn);
     let events = q.get_many(query.starts_at, query.ends_at).await?;
->>>>>>> 063a86ca
     Ok(Json(events))
 }
 
@@ -63,28 +39,9 @@
     State(pool): State<PgPool>,
     Json(body): Json<CreateEvent>,
 ) -> Result<(StatusCode, Json<Uuid>), EventError> {
-<<<<<<< HEAD
-    let id = query!(
-        r#"
-            INSERT INTO events (name, owner_id, starts_at, ends_at, recurrence_rule)
-            VALUES
-            ($1, $2, $3, $4, $5)
-            RETURNING id;
-        "#,
-        body.name,
-        claims.user_id,
-        body.starts_at,
-        body.ends_at,
-        sqlx::types::Json(body.recurrence_rule) as _
-    )
-    .fetch_one(&pool)
-    .await?
-    .id;
-=======
     let mut conn = pool.acquire().await?;
     let mut q = PgQuery::new(EventQuery {}, &mut *conn);
     let event_id = q.create(body.name, body.starts_at, body.ends_at).await?;
->>>>>>> 063a86ca
 
     Ok((StatusCode::CREATED, Json(event_id)))
 }
@@ -94,25 +51,9 @@
     State(pool): State<PgPool>,
     Path(id): Path<Uuid>,
 ) -> Result<Json<Event>, EventError> {
-<<<<<<< HEAD
-    let event = query_as!(
-        Event,
-        r#"
-            SELECT id, owner_id, name, starts_at, ends_at, recurrence_rule as "recurrence_rule: _"
-            FROM events
-            WHERE owner_id = $1 AND id = $2;
-        "#,
-        claims.user_id,
-        id,
-    )
-    .fetch_optional(&pool)
-    .await?
-    .ok_or(EventError::NotFound)?;
-=======
     let mut conn = pool.acquire().await?;
     let mut q = PgQuery::new(EventQuery {}, &mut *conn);
     let event = q.get(id).await?.ok_or(EventError::NotFound)?;
->>>>>>> 063a86ca
 
     Ok(Json(event))
 }
@@ -122,32 +63,9 @@
     State(pool): State<PgPool>,
     Json(body): Json<Event>,
 ) -> Result<StatusCode, EventError> {
-<<<<<<< HEAD
-    query!(
-        r#"
-            UPDATE events SET
-            name = $1,
-            owner_id = $2,
-            starts_at = $3,
-            ends_at = $4,
-            recurrence_rule = $5
-            WHERE owner_id = $6 AND id = $7
-        "#,
-        body.name,
-        body.owner_id,
-        body.starts_at,
-        body.ends_at,
-        sqlx::types::Json(body.recurrence_rule) as _,
-        claims.user_id,
-        body.id,
-    )
-    .execute(&pool)
-    .await?;
-=======
     let mut conn = pool.acquire().await?;
     let mut q = PgQuery::new(EventQuery {}, &mut *conn);
     q.update(body).await?;
->>>>>>> 063a86ca
 
     Ok(StatusCode::OK)
 }
@@ -157,57 +75,9 @@
     State(pool): State<PgPool>,
     Path(id): Path<Uuid>,
 ) -> Result<StatusCode, EventError> {
-<<<<<<< HEAD
-    query!(
-        r#"
-            DELETE FROM events
-            WHERE owner_id = $1 AND id = $2;
-        "#,
-        claims.user_id,
-        id
-    )
-    .execute(&pool)
-    .await?;
-=======
     let mut conn = pool.acquire().await?;
     let mut q = PgQuery::new(EventQuery {}, &mut *conn);
     q.delete(id).await?;
->>>>>>> 063a86ca
 
     Ok(StatusCode::NO_CONTENT)
-}
-
-// async fn modify_event_part(
-//     claims: Claims,
-//     State(pool): State<PgPool>,
-//     Json(body): Json<EventPart>,
-// ) -> Result<StatusCode, EventError> {
-//     // verify that the requested event part is in a correct format (ends after begins)
-//     body.verify_event_part()?;
-//     // translate count to until to gain additional information about how to make a change in the db
-//     // identify relations between event part and recurring event boundaries
-//     // based on that information, divide a recurring event into 2 or 3 parts with proper recurrence rules
-
-//     query!(
-//         r#"
-//             UPDATE events SET
-//             name = $1,
-//             owner_id = $2,
-//             starts_at = $3,
-//             ends_at = $4,
-//             recurrence_rule = $5
-//             WHERE owner_id = $6 AND id = $7
-//         "#,
-//         body.name,
-//         body.owner_id,
-//         body.starts_at,
-//         body.ends_at,
-//         sqlx::types::Json(body.recurrence_rule) as _,
-//         claims.user_id,
-//         body.id,
-//     )
-//     .execute(&pool)
-//     .await?;
-
-//     Ok(StatusCode::OK)
-// }+}