use crate::utils::events::count_to_until::{
    count_to_until, daily_c_to_u, monthly_c_to_u_by_day, monthly_c_to_u_by_weekday, weekly_c_to_u,
    yearly_c_to_u_by_day, yearly_c_to_u_by_weekday,
};
use crate::utils::events::errors::EventError;
use crate::utils::events::event_range::{
    get_daily_events, get_monthly_events_by_day, get_weekly_events, get_yearly_events_by_weekday,
};
use crate::utils::events::models::{EntriesSpan, RecurrenceRule, RecurrenceRuleKind, TimeRange};
use crate::utils::events::until_to_count::{
    daily_u_to_c, monthly_u_to_c_by_day, monthly_u_to_c_by_weekday, until_to_count, weekly_u_to_c,
    yearly_u_to_c_by_day, yearly_u_to_c_by_weekday,
};
use crate::validation::ValidateContent;
use serde::{Deserialize, Serialize};
use sqlx::types::{time::OffsetDateTime, uuid::Uuid};
use std::collections::HashMap;
use time::macros::datetime;
use time::serde::iso8601;
<<<<<<< HEAD
use tokio::time::interval;
use tracing::trace;
=======
use time::Duration;
>>>>>>> 6822d766
use utoipa::{IntoParams, ToResponse, ToSchema};
use uuid::uuid;
use validator::{Validate, ValidationError};

// Core data models
#[derive(Debug, Deserialize, Serialize, ToSchema)]
#[serde(rename_all = "camelCase")]
pub struct OptionalEventData {
    #[serde(skip_serializing_if = "Option::is_none")]
    pub name: Option<String>,
    #[serde(skip_serializing_if = "Option::is_none")]
    pub description: Option<String>,
    #[serde(with = "iso8601::option", skip_serializing_if = "Option::is_none")]
    pub starts_at: Option<OffsetDateTime>,
    #[serde(with = "iso8601::option", skip_serializing_if = "Option::is_none")]
    pub ends_at: Option<OffsetDateTime>,
}

#[derive(Debug, Deserialize, Serialize, ToSchema)]
#[serde(rename_all = "camelCase")]
pub struct OverrideEventData {
    #[serde(skip_serializing_if = "Option::is_none")]
    pub name: Option<String>,
    #[serde(skip_serializing_if = "Option::is_none")]
    pub description: Option<String>,
    #[serde(skip_serializing_if = "Option::is_none")]
    pub starts_at: Option<Duration>,
    #[serde(skip_serializing_if = "Option::is_none")]
    pub ends_at: Option<Duration>,
}

#[derive(Debug, Deserialize, Serialize, ToSchema, PartialEq)]
pub struct EventPayload {
    pub name: String,
    #[serde(skip_serializing_if = "Option::is_none")]
    pub description: Option<String>,
}

impl EventPayload {
    pub fn new(name: String, description: Option<String>) -> Self {
        Self { name, description }
    }
}

#[derive(Debug, Deserialize, Serialize)]
pub struct OptionalEventPayload {
    #[serde(skip_serializing_if = "Option::is_none")]
    pub name: Option<String>,
    #[serde(skip_serializing_if = "Option::is_none")]
    pub description: Option<String>,
}

#[derive(Debug, Deserialize, Serialize, ToSchema)]
#[serde(rename_all = "camelCase")]
pub struct EventData {
    pub payload: EventPayload,
    #[serde(with = "iso8601")]
    pub starts_at: OffsetDateTime,
    #[serde(with = "iso8601")]
    pub ends_at: OffsetDateTime,
}

// Queries
#[derive(Debug, Deserialize, Serialize, IntoParams, ToSchema)]
pub struct GetEventsQuery {
    #[serde(with = "iso8601")]
    pub starts_at: OffsetDateTime,
    #[serde(with = "iso8601")]
    pub ends_at: OffsetDateTime,
    pub filter: EventFilter,
}

#[derive(Debug, Deserialize, Serialize, ToSchema)]
#[serde(rename_all = "camelCase")]
pub enum EventFilter {
    All,
    Owned,
    Shared,
}

// Send payloads
#[derive(Debug, Deserialize, Serialize, ToSchema)]
#[serde(rename_all = "camelCase")]
pub struct CreateEvent {
    pub data: EventData,
    #[serde(skip_serializing_if = "Option::is_none")]
    pub recurrence_rule: Option<RecurrenceRuleSchema>,
}

#[derive(Debug, Deserialize, Serialize, ToSchema)]
#[serde(rename_all = "camelCase")]
pub struct CreateEventResult {
    pub event_id: Uuid,
}

#[derive(Debug, Deserialize, Serialize, ToSchema)]
#[serde(rename_all = "camelCase")]
pub struct UpdateEvent {
    pub data: OptionalEventData,
}

#[derive(Debug, Deserialize, Serialize, ToSchema)]
#[serde(rename_all = "camelCase")]
pub struct OverrideEvent {
<<<<<<< HEAD
    pub time_range: TimeRange,
    pub data: OptionalEventData,
=======
    #[serde(with = "iso8601")]
    pub override_starts_at: OffsetDateTime,
    #[serde(with = "iso8601")]
    pub override_ends_at: OffsetDateTime,
    pub data: OverrideEventData,
>>>>>>> 6822d766
}

#[derive(Debug, Deserialize, Serialize)]
#[serde(rename_all = "camelCase")]
pub struct DeleteEvent {
    pub event_id: Uuid,
    pub is_permanent: bool,
}

#[derive(Debug, Deserialize, Serialize)]
#[serde(rename_all = "camelCase")]
pub struct DeleteOverride {
    pub override_id: Uuid,
    pub is_permanent: bool,
}

// Receive payloads
#[derive(Debug, Serialize, ToResponse, ToSchema, PartialEq)]
pub struct Events {
    pub events: HashMap<Uuid, Event>,
    pub entries: Vec<Entry>,
}

impl Events {
    pub fn new(events: HashMap<Uuid, Event>, entries: Vec<Entry>) -> Self {
        Self { events, entries }
    }

    pub fn merge(mut self, other: Self) -> Self {
        self.events.extend(other.events);
        self.entries.extend(other.entries);
        self.entries.sort_by_key(|entry| entry.time_range.start);
        self
    }
}

#[derive(Debug, Deserialize, Serialize, ToSchema)]
pub struct RecurrenceRuleSchema {
    pub time_rules: TimeRules,
    pub kind: RecurrenceRuleKind,
}

impl RecurrenceRuleSchema {
    pub fn to_compute(self, event_time_range: &TimeRange) -> RecurrenceRule {
        if let Some(ends_at) = &self.time_rules.ends_at {
            let (count, until) = match ends_at {
                RecurrenceEndsAt::Until(until) => {
                    let count = self
                        .until_to_count(event_time_range.start, *until, event_time_range)
                        .unwrap();
                    (count, *until)
                }
                RecurrenceEndsAt::Count(count) => {
                    let until = self
                        .count_to_until(event_time_range.start, *count, event_time_range)
                        .unwrap();
                    (*count, until)
                }
            };

            return RecurrenceRule {
                span: Some(EntriesSpan {
                    end: until,
                    repetitions: count,
                }),
                interval: self.time_rules.interval,
                kind: self.kind,
            };
        }
        RecurrenceRule {
            span: None,
            interval: self.time_rules.interval,
            kind: self.kind,
        }
    }
    /// Returns the end of the nth occurrence of the event, starting from a specified point in time.
    ///
    /// The first event in the given time bound counts as the 0th event.
    ///
    /// Currently, the point in time the search starts in must be the same as the beggining of any event occurrence.
    ///
    /// ```rust
    /// use bimetable::utils::events::models::RecurrenceRuleKind;
    /// use bimetable::utils::events::models::RecurrenceRule;
    /// use bimetable::utils::events::models::TimeRange;
    /// use time::macros::datetime;
    /// use bimetable::routes::events::models::{RecurrenceEndsAt, RecurrenceRuleSchema, TimeRules};
    ///
    /// let event = TimeRange::new(
    ///     datetime!(2023-02-18 10:00 UTC),
    ///     datetime!(2023-02-18 12:15 UTC),
    /// );
    /// let rec_rules = RecurrenceRuleSchema {
    ///     kind: RecurrenceRuleKind::Daily,
    ///     time_rules: TimeRules {
    ///         ends_at: Some(RecurrenceEndsAt::Count(15)),
    ///         interval: 3,
    ///     },
    /// };
    ///
    /// assert_eq!(
    ///     rec_rules.count_to_until(datetime!(2023-02-21 10:00 UTC), 1, &event).unwrap(),
    ///     datetime!(2023-02-24 12:15 UTC)
    /// )
    /// ```
    pub fn count_to_until(
        &self,
        part_starts_at: OffsetDateTime,
        count: u32,
        event: &TimeRange,
    ) -> Result<OffsetDateTime, EventError> {
        self.time_rules.validate_content()?;
        count_to_until(
            count,
            self.time_rules.interval,
            part_starts_at,
            event,
            &self.kind,
        )
    }

    pub fn until_to_count(
        &self,
        part_starts_at: OffsetDateTime,
        until: OffsetDateTime,
        event: &TimeRange,
    ) -> Result<u32, EventError> {
        self.time_rules.validate_content()?;
        until_to_count(
            until,
            part_starts_at,
            self.time_rules.interval,
            event.duration(),
            &self.kind,
        )
    }
}

#[derive(Serialize, Deserialize, Debug, Clone, ToSchema, PartialEq)]
#[serde(rename_all = "camelCase")]
pub enum RecurrenceEndsAt {
    #[serde(with = "iso8601")]
    Until(OffsetDateTime),
    Count(u32),
}

#[derive(Serialize, Deserialize, Debug, Clone, ToSchema, PartialEq)]
#[serde(rename_all = "camelCase")]
pub struct TimeRules {
    pub ends_at: Option<RecurrenceEndsAt>,
    pub interval: u32,
}

#[derive(Debug, Serialize, ToSchema, PartialEq)]
#[serde(rename_all = "camelCase")]
pub struct Event {
    pub payload: EventPayload,
    pub recurrence_rule: Option<RecurrenceRule>,
    #[serde(with = "iso8601")]
    pub entries_start: OffsetDateTime,
    pub is_owned: bool,
    pub can_edit: bool,
}

#[derive(Debug)]
pub enum EventPrivileges {
    Owned,
    Shared { can_edit: bool },
}

impl Event {
    pub fn new(
        privileges: EventPrivileges,
        payload: EventPayload,
        recurrence_rule: Option<RecurrenceRule>,
        entries_start: OffsetDateTime,
    ) -> Self {
        match privileges {
            EventPrivileges::Owned => Self {
                payload,
                recurrence_rule,
                entries_start,
                is_owned: true,
                can_edit: true,
            },
            EventPrivileges::Shared { can_edit } => Self {
                payload,
                recurrence_rule,
                entries_start,
                is_owned: false,
                can_edit,
            },
        }
    }
}

#[derive(Debug, Serialize, Clone, ToSchema, PartialEq)]
#[serde(rename_all = "camelCase")]
pub struct Entry {
    pub event_id: Uuid,
    pub time_range: TimeRange,
    #[serde(rename(serialize = "override"))]
    #[schema(rename = "override")]
    pub recurrence_override: Option<Override>,
}

impl Entry {
    pub fn new(
        event_id: Uuid,
        time_range: TimeRange,
        recurrence_override: Option<Override>,
    ) -> Self {
        Self {
            event_id,
            time_range,
            recurrence_override,
        }
    }
}

#[derive(Debug, Serialize, Clone, ToSchema, PartialEq)]
#[serde(rename_all = "camelCase")]
pub struct Override {
    #[serde(skip_serializing_if = "Option::is_none")]
    pub name: Option<String>,
    #[serde(skip_serializing_if = "Option::is_none")]
    pub description: Option<String>,
    #[serde(skip_serializing_if = "Option::is_none")]
    pub starts_at: Option<Duration>,
    #[serde(skip_serializing_if = "Option::is_none")]
    pub ends_at: Option<Duration>,
    #[serde(with = "iso8601::option", skip_serializing_if = "Option::is_none")]
    pub deleted_at: Option<OffsetDateTime>,
    pub created_at: OffsetDateTime,
}

#[derive(Debug, Serialize, Deserialize, Clone, Copy, PartialEq, ToSchema)]
#[serde(rename_all = "camelCase")]
pub struct UpdateEditPrivilege {
    pub user_id: Uuid,
    pub can_edit: bool,
}

#[derive(Debug, Serialize, Deserialize, Clone, Copy, PartialEq, ToSchema)]
#[serde(rename_all = "camelCase")]
pub struct UpdateEventOwner {
    pub user_id: Uuid,
}

#[derive(Debug, Serialize, Deserialize, Clone, Copy, PartialEq, ToSchema)]
#[serde(rename_all = "camelCase")]
pub struct NewEventOwner {
    pub user_id: Uuid,
}

#[test]
fn merge_events_1() {
    let mut entries = vec![];
    let id = Uuid::new_v4();
    entries.push(Entry::new(
        id,
        TimeRange::new(
            datetime!(2023-02-18 10:00 UTC),
            datetime!(2023-02-18 12:00 UTC),
        ),
        None,
    ));
    entries.push(Entry::new(
        id,
        TimeRange::new(
            datetime!(2023-02-19 10:00 UTC),
            datetime!(2023-02-19 12:00 UTC),
        ),
        None,
    ));
    entries.push(Entry::new(
        id,
        TimeRange::new(
            datetime!(2023-02-20 10:00 UTC),
            datetime!(2023-02-20 12:00 UTC),
        ),
        None,
    ));
    let events = Events::new(
        HashMap::from([(
            id,
            Event::new(
                EventPrivileges::Owned,
                EventPayload::new(String::from("A"), None),
                None,
                datetime!(2023-02-18 10:00 UTC),
            ),
        )]),
        entries,
    );

    let mut other_entries = vec![];
    let other_id = Uuid::new_v4();
    other_entries.push(Entry::new(
        other_id,
        TimeRange::new(
            datetime!(2023-02-17 10:00 UTC),
            datetime!(2023-02-17 12:00 UTC),
        ),
        None,
    ));
    other_entries.push(Entry::new(
        other_id,
        TimeRange::new(
            datetime!(2023-02-20 10:00 UTC),
            datetime!(2023-02-20 12:00 UTC),
        ),
        None,
    ));
    other_entries.push(Entry::new(
        other_id,
        TimeRange::new(
            datetime!(2023-02-21 10:00 UTC),
            datetime!(2023-02-21 12:00 UTC),
        ),
        None,
    ));

    let other_events = Events::new(
        HashMap::from([(
            id,
            Event::new(
                EventPrivileges::Owned,
                EventPayload::new(String::from("A"), None),
                None,
                datetime!(2023-02-17 10:00 UTC),
            ),
        )]),
        other_entries,
    );

    let merged = events.merge(other_events);
    let mut expected = vec![];

    expected.push(Entry::new(
        other_id,
        TimeRange::new(
            datetime!(2023-02-17 10:00 UTC),
            datetime!(2023-02-17 12:00 UTC),
        ),
        None,
    ));
    expected.push(Entry::new(
        id,
        TimeRange::new(
            datetime!(2023-02-18 10:00 UTC),
            datetime!(2023-02-18 12:00 UTC),
        ),
        None,
    ));
    expected.push(Entry::new(
        id,
        TimeRange::new(
            datetime!(2023-02-19 10:00 UTC),
            datetime!(2023-02-19 12:00 UTC),
        ),
        None,
    ));
    expected.push(Entry::new(
        id,
        TimeRange::new(
            datetime!(2023-02-20 10:00 UTC),
            datetime!(2023-02-20 12:00 UTC),
        ),
        None,
    ));

    expected.push(Entry::new(
        other_id,
        TimeRange::new(
            datetime!(2023-02-20 10:00 UTC),
            datetime!(2023-02-20 12:00 UTC),
        ),
        None,
    ));
    expected.push(Entry::new(
        other_id,
        TimeRange::new(
            datetime!(2023-02-21 10:00 UTC),
            datetime!(2023-02-21 12:00 UTC),
        ),
        None,
    ));

    println!("{:#?}", merged);
    for (a, b) in merged.entries.iter().zip(expected.iter()) {
        assert_eq!(a.time_range.start, b.time_range.start)
    }
}<|MERGE_RESOLUTION|>--- conflicted
+++ resolved
@@ -17,12 +17,9 @@
 use std::collections::HashMap;
 use time::macros::datetime;
 use time::serde::iso8601;
-<<<<<<< HEAD
+use time::Duration;
 use tokio::time::interval;
 use tracing::trace;
-=======
-use time::Duration;
->>>>>>> 6822d766
 use utoipa::{IntoParams, ToResponse, ToSchema};
 use uuid::uuid;
 use validator::{Validate, ValidationError};
@@ -127,16 +124,11 @@
 #[derive(Debug, Deserialize, Serialize, ToSchema)]
 #[serde(rename_all = "camelCase")]
 pub struct OverrideEvent {
-<<<<<<< HEAD
-    pub time_range: TimeRange,
-    pub data: OptionalEventData,
-=======
     #[serde(with = "iso8601")]
     pub override_starts_at: OffsetDateTime,
     #[serde(with = "iso8601")]
     pub override_ends_at: OffsetDateTime,
     pub data: OverrideEventData,
->>>>>>> 6822d766
 }
 
 #[derive(Debug, Deserialize, Serialize)]
