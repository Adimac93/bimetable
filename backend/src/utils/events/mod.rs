--- conflicted
+++ resolved
@@ -6,9 +6,7 @@
 
 pub mod errors;
 pub mod models;
-<<<<<<< HEAD
 pub mod modification;
-=======
 
 pub struct EventQuery {}
 
@@ -107,5 +105,4 @@
 
         Ok(())
     }
-}
->>>>>>> 063a86ca
+}