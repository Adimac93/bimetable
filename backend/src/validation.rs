use http::StatusCode;
use thiserror::Error;
use time::Duration;
use tracing::error;

use crate::routes::events::models::{RecurrenceEndsAt, RecurrenceRuleSchema, TimeRules};
use crate::{
    app_errors::DefaultContext,
    routes::events::models::{
        CreateEvent, Event, EventData, GetEventsQuery, OptionalEventData, OverrideEvent,
        UpdateEvent,
    },
    utils::events::models::{RecurrenceRule, RecurrenceRuleKind, TimeRange},
};

#[derive(Debug, Error)]
pub enum ValidateContentError {
    #[error("Data rejected with validation")]
    Expected(String),
    #[error("Unexpected server error")]
    Unexpected(#[from] anyhow::Error),
}

impl ValidateContentError {
    pub fn new(content: impl ToString) -> Self {
        Self::Expected(content.to_string())
    }
}

impl From<&ValidateContentError> for StatusCode {
    fn from(value: &ValidateContentError) -> Self {
        match value {
            ValidateContentError::Expected(_) => StatusCode::UNPROCESSABLE_ENTITY,
            ValidateContentError::Unexpected(_) => StatusCode::INTERNAL_SERVER_ERROR,
        }
    }
}

pub trait ValidateContent {
    fn validate_content(&self) -> Result<(), ValidateContentError>;
}

impl ValidateContent for TimeRange {
    fn validate_content(&self) -> Result<(), ValidateContentError> {
        if self.duration() < Duration::seconds(0) {
            Err(ValidateContentError::new("TimeRange duration is negative"))
        } else {
            Ok(())
        }
    }
}

impl ValidateContent for TimeRules {
    fn validate_content(&self) -> Result<(), ValidateContentError> {
        if self.interval == 0 {
            Err(ValidateContentError::new(
                "Time rule interval is equal to 0",
            ))
        } else {
            Ok(())
        }
    }
}

impl ValidateContent for RecurrenceRuleSchema {
    fn validate_content(&self) -> Result<(), ValidateContentError> {
        if self.time_rules.validate_content().is_err() {
            return Err(ValidateContentError::new("Incorrect time rules"));
        }
        if let RecurrenceRuleKind::Weekly { week_map: 0 } = self.kind {
            return Err(ValidateContentError::new("No events in the week map"));
        };
        Ok(())
    }
}

impl ValidateContent for EventData {
    fn validate_content(&self) -> Result<(), ValidateContentError> {
        TimeRange::new(self.starts_at, self.ends_at).validate_content()
    }
}

impl ValidateContent for CreateEvent {
    fn validate_content(&self) -> Result<(), ValidateContentError> {
        self.data.validate_content()?;

        let Some(rule) = &self.recurrence_rule else {
            return Ok(());
        };

        rule.validate_content()?;

        let until = match rule.time_rules.ends_at {
            Some(RecurrenceEndsAt::Count(n)) => rule
                .count_to_until(
                    self.data.starts_at,
                    n,
                    &TimeRange::new(self.data.starts_at, self.data.ends_at),
                )
                .dc()?,
            Some(RecurrenceEndsAt::Until(t)) => t,
            None => return Ok(()),
        };

        if until < self.data.ends_at {
            Err(ValidateContentError::new(
                "Recurrence ends sooner than the event ends",
            ))
        } else {
            Ok(())
        }
    }
}

impl ValidateContent for OptionalEventData {
    fn validate_content(&self) -> Result<(), ValidateContentError> {
        match (self.starts_at, self.ends_at) {
            (Some(start), Some(end)) if start > end => Err(ValidateContentError::new(
                "Event ends sooner than it starts",
            )),
            _ => Ok(()),
        }
    }
}

impl ValidateContent for GetEventsQuery {
    fn validate_content(&self) -> Result<(), ValidateContentError> {
        TimeRange::new(self.starts_at, self.ends_at).validate_content()
    }
}

impl ValidateContent for UpdateEvent {
    fn validate_content(&self) -> Result<(), ValidateContentError> {
        self.data.validate_content()
    }
}

impl ValidateContent for OverrideEvent {
    fn validate_content(&self) -> Result<(), ValidateContentError> {
<<<<<<< HEAD
        self.time_range.validate_content()?;
        self.data.validate_content()
=======
        TimeRange::new(self.override_starts_at, self.override_ends_at).validate_content()
>>>>>>> 6822d766
    }
}

impl ValidateContent for Event {
    fn validate_content(&self) -> Result<(), ValidateContentError> {
        if self.is_owned && !self.can_edit {
            Err(ValidateContentError::new(
                "The event owner must have editing privileges for it",
            ))
        } else {
            Ok(())
        }
    }
}

#[cfg(test)]
mod validation_tests {
    use time::macros::datetime;

    use crate::routes::events::models::EventPayload;
    use crate::utils::events::models::EntriesSpan;

    use super::*;

    #[test]
    fn time_range_validation_ok() {
        let data = TimeRange::new(
            datetime!(2023-03-01 13:00 UTC),
            datetime!(2023-03-01 13:01 UTC),
        );
        assert!(data.validate_content().is_ok())
    }

    #[test]
    fn time_range_validation_err() {
        let data = TimeRange::new(
            datetime!(2023-03-01 13:00 UTC),
            datetime!(2023-03-01 12:59 UTC),
        );
        assert!(data.validate_content().is_err())
    }

    #[test]
    fn time_rules_validation_ok_1() {
        let data = TimeRules {
            ends_at: Some(RecurrenceEndsAt::Count(0)),
            interval: 1,
        };
        assert!(data.validate_content().is_ok())
    }

    #[test]
    fn time_rules_validation_ok_2() {
        let data = TimeRules {
            ends_at: None,
            interval: 1,
        };
        assert!(data.validate_content().is_ok())
    }

    #[test]
    fn time_rules_validation_err() {
        let data = TimeRules {
            ends_at: Some(RecurrenceEndsAt::Count(0)),
            interval: 0,
        };
        assert!(data.validate_content().is_err())
    }

    #[test]
    fn recurrence_rule_validation_ok() {
        let data = RecurrenceRuleSchema {
            time_rules: TimeRules {
                ends_at: Some(RecurrenceEndsAt::Until(datetime!(2023-03-05 19:00 UTC))),
                interval: 1,
            },
            kind: RecurrenceRuleKind::Weekly { week_map: 1 },
        };
        assert!(data.validate_content().is_ok())
    }

    #[test]
    fn recurrence_rule_validation_err_1() {
        let data = RecurrenceRuleSchema {
            time_rules: TimeRules {
                ends_at: Some(RecurrenceEndsAt::Until(datetime!(2023-03-05 19:00 UTC))),
                interval: 0,
            },
            kind: RecurrenceRuleKind::Weekly { week_map: 1 },
        };
        assert!(data.validate_content().is_err())
    }

    #[test]
    fn recurrence_rule_validation_err_2() {
        let data = RecurrenceRuleSchema {
            time_rules: TimeRules {
                ends_at: Some(RecurrenceEndsAt::Until(datetime!(2023-03-05 19:00 UTC))),
                interval: 1,
            },
            kind: RecurrenceRuleKind::Weekly { week_map: 0 },
        };
        assert!(data.validate_content().is_err())
    }

    #[test]
    fn create_event_validation_ok() {
        let data = CreateEvent {
            data: EventData {
                payload: EventPayload {
                    name: "test_name".to_string(),
                    description: Some("test_desc".to_string()),
                },
                starts_at: datetime!(2023-03-01 12:00 UTC),
                ends_at: datetime!(2023-03-02 12:00 UTC),
            },
            recurrence_rule: Some(RecurrenceRuleSchema {
                time_rules: TimeRules {
                    ends_at: Some(RecurrenceEndsAt::Until(datetime!(2023-03-03 12:00 UTC))),
                    interval: 1,
                },
                kind: RecurrenceRuleKind::Weekly { week_map: 1 },
            }),
        };

        assert!(data.validate_content().is_ok())
    }

    #[test]
    fn create_event_validation_err_1() {
        let data = CreateEvent {
            data: EventData {
                payload: EventPayload {
                    name: "test_name".to_string(),
                    description: Some("test_desc".to_string()),
                },
                starts_at: datetime!(2023-03-01 12:00 UTC),
                ends_at: datetime!(2023-03-02 12:00 UTC),
            },
            recurrence_rule: Some(RecurrenceRuleSchema {
                time_rules: TimeRules {
                    ends_at: Some(RecurrenceEndsAt::Until(datetime!(2023-03-03 12:00 UTC))),
                    interval: 0,
                },
                kind: RecurrenceRuleKind::Weekly { week_map: 1 },
            }),
        };

        assert!(data.validate_content().is_err())
    }

    #[test]
    fn create_event_validation_err_2() {
        let data = CreateEvent {
            data: EventData {
                payload: EventPayload {
                    name: "test_name".to_string(),
                    description: Some("test_desc".to_string()),
                },
                starts_at: datetime!(2023-03-01 12:00 UTC),
                ends_at: datetime!(2023-03-02 12:00 UTC),
            },
            recurrence_rule: Some(RecurrenceRuleSchema {
                time_rules: TimeRules {
                    ends_at: Some(RecurrenceEndsAt::Until(datetime!(2023-03-03 12:00 UTC))),
                    interval: 1,
                },
                kind: RecurrenceRuleKind::Weekly { week_map: 0 },
            }),
        };

        assert!(data.validate_content().is_err())
    }

    #[test]
    fn create_event_validation_err_3() {
        let data = CreateEvent {
            data: EventData {
                payload: EventPayload {
                    name: "test_name".to_string(),
                    description: Some("test_desc".to_string()),
                },
                starts_at: datetime!(2023-03-01 12:01 UTC),
                ends_at: datetime!(2023-03-01 12:00 UTC),
            },
            recurrence_rule: Some(RecurrenceRuleSchema {
                time_rules: TimeRules {
                    ends_at: Some(RecurrenceEndsAt::Until(datetime!(2023-03-03 12:00 UTC))),
                    interval: 1,
                },
                kind: RecurrenceRuleKind::Weekly { week_map: 1 },
            }),
        };

        assert!(data.validate_content().is_err())
    }

    #[test]
    fn create_event_validation_err_4() {
        let data = CreateEvent {
            data: EventData {
                payload: EventPayload {
                    name: "test_name".to_string(),
                    description: Some("test_desc".to_string()),
                },
                starts_at: datetime!(2023-03-01 12:00 UTC),
                ends_at: datetime!(2023-03-02 12:00 UTC),
            },
            recurrence_rule: Some(RecurrenceRuleSchema {
                time_rules: TimeRules {
                    ends_at: Some(RecurrenceEndsAt::Until(datetime!(2023-03-02 11:59 UTC))),
                    interval: 1,
                },
                kind: RecurrenceRuleKind::Weekly { week_map: 1 },
            }),
        };

        assert!(data.validate_content().is_err())
    }

    #[test]
    fn optional_event_data_validation_ok_1() {
        let data = OptionalEventData {
            name: None,
            description: None,
            starts_at: None,
            ends_at: None,
        };

        assert!(data.validate_content().is_ok())
    }

    #[test]
    fn optional_event_data_validation_ok_2() {
        let data = OptionalEventData {
            name: None,
            description: None,
            starts_at: Some(datetime!(2023-03-01 12:00 UTC)),
            ends_at: None,
        };
        println!(
            "{:?}",
            Some(datetime!(2023-03-01 12:00 UTC)).partial_cmp(&None)
        );
        assert!(data.validate_content().is_ok())
    }

    #[test]
    fn optional_event_data_validation_ok_3() {
        let data = OptionalEventData {
            name: None,
            description: None,
            starts_at: None,
            ends_at: Some(datetime!(2023-03-01 12:00 UTC)),
        };

        assert!(data.validate_content().is_ok())
    }

    #[test]
    fn optional_event_data_validation_ok_4() {
        let data = OptionalEventData {
            name: None,
            description: None,
            starts_at: Some(datetime!(2023-03-01 12:00 UTC)),
            ends_at: Some(datetime!(2023-03-02 12:00 UTC)),
        };

        assert!(data.validate_content().is_ok())
    }

    #[test]
    fn optional_event_data_validation_err() {
        let data = OptionalEventData {
            name: None,
            description: None,
            starts_at: Some(datetime!(2023-03-01 12:00 UTC)),
            ends_at: Some(datetime!(2023-03-01 11:59 UTC)),
        };

        assert!(data.validate_content().is_err())
    }

    #[test]
    fn event_validation_ok() {
        let data = Event {
            payload: EventPayload {
                name: "test_name".to_string(),
                description: Some("test_desc".to_string()),
            },
            recurrence_rule: Some(RecurrenceRule {
                span: Some(EntriesSpan {
                    end: datetime!(2023-03-03 13:00 UTC),
                    repetitions: 2,
                }),
                kind: RecurrenceRuleKind::Daily,
                interval: 2,
            }),
            entries_start: datetime!(2023-03-01 12:00 UTC),
            is_owned: true,
            can_edit: true,
        };

        assert!(data.validate_content().is_ok())
    }

    #[test]
    fn event_validation_err() {
        let data = Event {
            payload: EventPayload {
                name: "test_name".to_string(),
                description: Some("test_desc".to_string()),
            },
            recurrence_rule: None,
            entries_start: datetime!(2023-03-01 12:00 UTC),
            is_owned: true,
            can_edit: false,
        };

        assert!(data.validate_content().is_err())
    }
}<|MERGE_RESOLUTION|>--- conflicted
+++ resolved
@@ -137,12 +137,7 @@
 
 impl ValidateContent for OverrideEvent {
     fn validate_content(&self) -> Result<(), ValidateContentError> {
-<<<<<<< HEAD
-        self.time_range.validate_content()?;
-        self.data.validate_content()
-=======
         TimeRange::new(self.override_starts_at, self.override_ends_at).validate_content()
->>>>>>> 6822d766
     }
 }
 
